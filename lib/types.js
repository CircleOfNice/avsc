--- conflicted
+++ resolved
@@ -2579,8 +2579,6 @@
   get: function () { return 'logical:' + this._logicalTypeName; }
 });
 
-<<<<<<< HEAD
-=======
 Object.defineProperty(LogicalType.prototype, 'underlyingType', {
   enumerable: true,
   get: function () {
@@ -2600,11 +2598,6 @@
   }
 });
 
-LogicalType.prototype.getUnderlyingType = function () {
-  return this.underlyingType;
-};
-
->>>>>>> 0d6bc85c
 LogicalType.prototype._read = function (tap) {
   return this._fromValue(this.underlyingType._read(tap));
 };
