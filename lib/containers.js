/* jshint node: true */

// TODO: Add streams which prefix each record with its length.

'use strict';

/**
 * This module defines custom streams to write and read Avro files.
 *
 * In particular, the `Block{En,De}coder` streams are able to deal with Avro
 * container files. None of the streams below depend on the filesystem however,
 * this way they can also be used in the browser (for example to parse HTTP
 * responses).
 */

var types = require('./types'),
    utils = require('./utils'),
    stream = require('stream'),
    util = require('util'),
    zlib = require('zlib');


var OPTS = {namespace: 'org.apache.avro.file'};

var LONG_TYPE = types.Type.forSchema('long', OPTS);

var MAP_BYTES_TYPE = types.Type.forSchema({type: 'map', values: 'bytes'}, OPTS);

var HEADER_TYPE = types.Type.forSchema({
  name: 'Header',
  type: 'record',
  fields : [
    {name: 'magic', type: {type: 'fixed', name: 'Magic', size: 4}},
    {name: 'meta', type: MAP_BYTES_TYPE},
    {name: 'sync', type: {type: 'fixed', name: 'Sync', size: 16}}
  ]
}, OPTS);

var BLOCK_TYPE = types.Type.forSchema({
  name: 'Block',
  type: 'record',
  fields : [
    {name: 'count', type: 'long'},
    {name: 'data', type: 'bytes'},
    {name: 'sync', type: 'Sync'}
  ]
}, OPTS);

// First 4 bytes of an Avro object container file.
var MAGIC_BYTES = new Buffer('Obj\x01');

// Convenience.
var f = util.format;
var Tap = utils.Tap;


/** Duplex stream for decoding fragments. */
function RawDecoder(schema, opts) {
  opts = opts || {};

  var noDecode = !!opts.noDecode;
  stream.Duplex.call(this, {
    readableObjectMode: !noDecode,
    allowHalfOpen: false
  });

  this._type = types.Type.forSchema(schema);
  this._tap = new Tap(new Buffer(0));
  this._writeCb = null;
  this._needPush = false;
  this._readValue = createReader(noDecode, this._type);
  this._finished = false;

  this.on('finish', function () {
    this._finished = true;
    this._read();
  });
}
util.inherits(RawDecoder, stream.Duplex);

RawDecoder.prototype._write = function (chunk, encoding, cb) {
  // Store the write callback and call it when we are done decoding all records
  // in this chunk. If we call it right away, we risk loading the entire input
  // in memory. We only need to store the latest callback since the stream API
  // guarantees that `_write` won't be called again until we call the previous.
  this._writeCb = cb;

  var tap = this._tap;
  tap.buf = Buffer.concat([tap.buf.slice(tap.pos), chunk]);
  tap.pos = 0;
  if (this._needPush) {
    this._needPush = false;
    this._read();
  }
};

RawDecoder.prototype._read = function () {
  this._needPush = false;

  var tap = this._tap;
  var pos = tap.pos;
  var val = this._readValue(tap);
  if (tap.isValid()) {
    this.push(val);
  } else if (!this._finished) {
    tap.pos = pos;
    this._needPush = true;
    if (this._writeCb) {
      // This should only ever be false on the first read, and only if it
      // happens before the first write.
      this._writeCb();
    }
  } else {
    if (pos < tap.buf.length) {
      this.emit('error', new Error('trailing data'));
    } else {
      // Clean end, we've consumed all data.
      this.push(null);
    }
  }
};


/** Duplex stream for decoding object container files. */
function BlockDecoder(opts) {
  opts = opts || {};

  var noDecode = !!opts.noDecode;
  stream.Duplex.call(this, {
    allowHalfOpen: true, // For async decompressors.
    readableObjectMode: !noDecode
  });

  this._rType = opts.readerSchema !== undefined ?
    types.Type.forSchema(opts.readerSchema) :
    undefined;
  this._wType = null;
  this._codecs = opts.codecs;
  this._codec = undefined;
  this._parseHook = opts.parseHook;
  this._tap = new Tap(new Buffer(0));
  this._blockTap = new Tap(new Buffer(0));
  this._syncMarker = null;
  this._readValue = null;
  this._noDecode = noDecode;
  this._queue = new utils.OrderedQueue();
  this._decompress = null; // Decompression function.
  this._index = 0; // Next block index.
  this._needPush = false;
  this._finished = false;

  this.on('finish', function () {
    this._finished = true;
    if (this._needPush) {
      this._read();
    }
  });
}
util.inherits(BlockDecoder, stream.Duplex);

BlockDecoder.defaultCodecs = function () {
  return {
    'null': function (buf, cb) { cb(null, buf); },
    'deflate': zlib.inflateRaw
  };
};

BlockDecoder.getDefaultCodecs = BlockDecoder.defaultCodecs;

BlockDecoder.prototype._decodeHeader = function () {
  var tap = this._tap;
  if (tap.buf.length < MAGIC_BYTES.length) {
    // Wait until more data arrives.
    return false;
  }

  if (!MAGIC_BYTES.equals(tap.buf.slice(0, MAGIC_BYTES.length))) {
    this.emit('error', new Error('invalid magic bytes'));
    return false;
  }

  var header = HEADER_TYPE._read(tap);
  if (!tap.isValid()) {
    return false;
  }

  this._codec = (header.meta['avro.codec'] || 'null').toString();
  var codecs = this._codecs || BlockDecoder.getDefaultCodecs();
  this._decompress = codecs[this._codec];
  if (!this._decompress) {
    this.emit('error', new Error(f('unknown codec: %s', this._codec)));
    return;
  }

  try {
    var schema = JSON.parse(header.meta['avro.schema'].toString());
    if (this._parseHook) {
      schema = this._parseHook(schema);
    }
    this._wType = types.Type.forSchema(schema);
  } catch (err) {
    this.emit('error', err);
    return;
  }

  this._readValue = createReader(this._noDecode, this._wType, this._rType);
  this._syncMarker = header.sync;
  this.emit('metadata', this._wType, this._codec, header);
  return true;
};

BlockDecoder.prototype._write = function (chunk, encoding, cb) {
  var tap = this._tap;
  tap.buf = Buffer.concat([tap.buf, chunk]);
  tap.pos = 0;

  if (!this._decodeHeader()) {
    process.nextTick(cb);
    return;
  }

  // We got the header, switch to block decoding mode. Also, call it directly
  // in case we already have all the data (in which case `_write` wouldn't get
  // called anymore).
  this._write = this._writeChunk;
  this._write(new Buffer(0), encoding, cb);
};

BlockDecoder.prototype._writeChunk = function (chunk, encoding, cb) {
  var tap = this._tap;
  tap.buf = Buffer.concat([tap.buf.slice(tap.pos), chunk]);
  tap.pos = 0;

  var nBlocks = 1;
  var block;
  while ((block = tryReadBlock(tap))) {
    if (!this._syncMarker.equals(block.sync)) {
      this.emit('error', new Error('invalid sync marker'));
      return;
    }
    nBlocks++;
    this._decompress(block.data, this._createBlockCallback(chunkCb));
  }
  chunkCb();

  function chunkCb() {
    if (!--nBlocks) {
      cb();
    }
  }
};

BlockDecoder.prototype._createBlockCallback = function (cb) {
  var self = this;
  var index = this._index++;

  return function (cause, data) {
    if (cause) {
      var err = new Error(f('%s codec decompression error', self._codec));
      err.cause = cause;
      self.emit('error', err);
      cb();
    } else {
      self._queue.push(new BlockData(index, data, cb));
      if (self._needPush) {
        self._read();
      }
    }
  };
};

BlockDecoder.prototype._read = function () {
  this._needPush = false;

  var tap = this._blockTap;
  if (tap.pos >= tap.buf.length) {
    var data = this._queue.pop();
    if (!data) {
      if (this._finished) {
        this.push(null);
      } else {
        this._needPush = true;
      }
      return; // Wait for more data.
    }
    data.cb();
    tap.buf = data.buf;
    tap.pos = 0;
  }

  this.push(this._readValue(tap)); // The read is guaranteed valid.
};


/** Duplex stream for encoding. */
function RawEncoder(schema, opts) {
  opts = opts || {};

  stream.Transform.call(this, {
    writableObjectMode: true,
    allowHalfOpen: false
  });

  this._type = types.Type.forSchema(schema);
  this._tap = undefined;

  var batchSize = opts.batchSize | 0;
  if (batchSize) {
    this._tap = new Tap(new Buffer(batchSize));
  }
}
util.inherits(RawEncoder, stream.Transform);

RawEncoder.prototype._transform = function (val, encoding, cb) {
  var buf;
  try {
    buf = this._type.toBuffer(val);
  } catch (err) {
    this.emit('error', err);
    return;
  }
  var tap = this._tap;
  if (!tap) {
    // No batching, pass the encoded buffer through.
    cb(null, buf);
    return;
  }
  if (tap.pos + buf.length <= tap.buf.length) {
    // Add to the current batch.
    buf.copy(tap.buf, tap.pos);
    tap.pos += buf.length;
  } else {
    if (tap.pos) {
      this.push(copyBuffer(tap.buf, 0, tap.pos));
    }
    if (buf.length > tap.buf.length) {
      this.push(buf);
      tap.pos = 0;
    } else {
      buf.copy(tap.buf);
      tap.pos = buf.length;
    }
  }
  cb();
};

RawEncoder.prototype._flush = function (cb) {
  var tap = this._tap;
  if (tap && tap.pos) {
    // This should only ever be false if nothing is written to the stream.
    this.push(tap.buf.slice(0, tap.pos));
  }
  cb();
};


/**
 * Duplex stream to write object container files.
 *
 * @param schema
 * @param opts {Object}
 *
 *  + `blockSize`, uncompressed.
 *  + `codec`
 *  + `codecs`
 *  + `metadata``
 *  + `noCheck`
 *  + `omitHeader`, useful to append to an existing block file.
 */
function BlockEncoder(schema, opts) {
  opts = opts || {};

  stream.Duplex.call(this, {
    allowHalfOpen: true, // To support async compressors.
    writableObjectMode: true
  });

  var type;
  if (types.Type.isType(schema)) {
    type = schema;
    schema = undefined;
  } else {
    // Keep full schema to be able to write it to the header later.
    type = types.Type.forSchema(schema);
  }

  this._schema = schema;
  this._type = type;
  this._writeValue = function (tap, val) {
    try {
      this._type._write(tap, val);
    } catch (err) {
      this.emit('error', err);
    }
  };
  this._blockSize = opts.blockSize || 65536;
  this._tap = new Tap(new Buffer(this._blockSize));
  this._codecs = opts.codecs;
  this._codec = opts.codec || 'null';
  this._blockCount = 0;
  this._syncMarker = opts.syncMarker || new utils.Lcg().nextBuffer(16);
  this._queue = new utils.OrderedQueue();
  this._pending = 0;
  this._finished = false;
  this._needHeader = false;
  this._needPush = false;

  this._metadata = opts.metadata || {};
  if (!MAP_BYTES_TYPE.isValid(this._metadata)) {
    throw new Error('invalid metadata');
  }

  var codec = this._codec;
  this._compress = (this._codecs || BlockEncoder.getDefaultCodecs())[codec];
  if (!this._compress) {
    throw new Error(f('unsupported codec: %s', codec));
  }

  if (opts.omitHeader !== undefined) { // Legacy option.
    opts.writeHeader = opts.omitHeader ? 'never' : 'auto';
  }
  switch (opts.writeHeader) {
    case false:
    case 'never':
      break;
    case undefined: // Backwards-compatibility (eager default would be better).
    case 'auto':
      this._needHeader = true;
      break;
    default:
      this._writeHeader();
  }

  this.on('finish', function () {
    this._finished = true;
    if (this._blockCount) {
      this._flushChunk();
    } else if (this._finished && this._needPush) {
      // We don't need to check `_isPending` since `_blockCount` is always
      // positive after the first flush.
      this.push(null);
    }
  });
}
util.inherits(BlockEncoder, stream.Duplex);

BlockEncoder.defaultCodecs = function () {
  return {
    'null': function (buf, cb) { cb(null, buf); },
    'deflate': zlib.deflateRaw
  };
};

BlockEncoder.getDefaultCodecs = BlockEncoder.defaultCodecs;

BlockEncoder.prototype._writeHeader = function () {
<<<<<<< HEAD
  var schemaStr = JSON.stringify(
    this._schema ? this._schema : this._type.schema({exportAttrs: true})
  );
  var meta = {
    'avro.schema': new Buffer(schemaStr),
    'avro.codec': new Buffer(this._codec)
  };
  var Header = HEADER_TYPE.recordConstructor;
=======
  var schema = JSON.stringify(
    this._schema ? this._schema : this._type.getSchema({exportAttrs: true})
  );
  var meta = utils.copyOwnProperties(
    this._metadata,
    {'avro.schema': new Buffer(schema), 'avro.codec': new Buffer(this._codec)},
    true // Overwrite.
  );
  var Header = HEADER_TYPE.getRecordConstructor();
>>>>>>> 0d6bc85c
  var header = new Header(MAGIC_BYTES, meta, this._syncMarker);
  this.push(header.toBuffer());
};

BlockEncoder.prototype._write = function (val, encoding, cb) {
  if (this._needHeader) {
    this._writeHeader();
    this._needHeader = false;
  }

  var tap = this._tap;
  var pos = tap.pos;
  var flushing = false;

  this._writeValue(tap, val);
  if (!tap.isValid()) {
    if (pos) {
      this._flushChunk(pos, cb);
      flushing = true;
    }
    var len = tap.pos - pos;
    if (len > this._blockSize) {
      // Not enough space for last written object, need to resize.
      this._blockSize = len * 2;
    }
    tap.buf = new Buffer(this._blockSize);
    tap.pos = 0;
    this._writeValue(tap, val); // Rewrite last failed write.
  }
  this._blockCount++;

  if (!flushing) {
    cb();
  }
};

BlockEncoder.prototype._flushChunk = function (pos, cb) {
  var tap = this._tap;
  pos = pos || tap.pos;
  this._compress(tap.buf.slice(0, pos), this._createBlockCallback(cb));
  this._blockCount = 0;
};

BlockEncoder.prototype._read = function () {
  var self = this;
  var data = this._queue.pop();
  if (!data) {
    if (this._finished && !this._pending) {
      process.nextTick(function () { self.push(null); });
    } else {
      this._needPush = true;
    }
    return;
  }

  this.push(LONG_TYPE.toBuffer(data.count, true));
  this.push(LONG_TYPE.toBuffer(data.buf.length, true));
  this.push(data.buf);
  this.push(this._syncMarker);

  if (!this._finished) {
    data.cb();
  }
};

BlockEncoder.prototype._createBlockCallback = function (cb) {
  var self = this;
  var index = this._index++;
  var count = this._blockCount;
  this._pending++;

  return function (cause, data) {
    if (cause) {
      var err = new Error(f('%s codec compression error', self._codec));
      err.cause = cause;
      self.emit('error', err);
      return;
    }
    self._pending--;
    self._queue.push(new BlockData(index, data, cb, count));
    if (self._needPush) {
      self._needPush = false;
      self._read();
    }
  };
};


// Helpers.

/**
 * An indexed block.
 *
 * This can be used to preserve block order since compression and decompression
 * can cause some some blocks to be returned out of order. The count is only
 * used when encoding.
 */
function BlockData(index, buf, cb, count) {
  this.index = index;
  this.buf = buf;
  this.cb = cb;
  this.count = count | 0;
}

/** Maybe get a block. */
function tryReadBlock(tap) {
  var pos = tap.pos;
  var block = BLOCK_TYPE._read(tap);
  if (!tap.isValid()) {
    tap.pos = pos;
    return null;
  }
  return block;
}

/** Create bytes consumer, either reading or skipping records. */
function createReader(noDecode, writerType, readerType) {
  if (noDecode) {
    return (function (skipper) {
      return function (tap) {
        var pos = tap.pos;
        skipper(tap);
        return tap.buf.slice(pos, tap.pos);
      };
    })(writerType._skip);
  } else if (readerType) {
    var resolver = readerType.createResolver(writerType);
    return function (tap) { return resolver._read(tap); };
  } else {
    return function (tap) { return writerType._read(tap); };
  }
}

/** Copy a buffer. This avoids creating a slice of the original buffer. */
function copyBuffer(buf, pos, len) {
  var copy = new Buffer(len);
  buf.copy(copy, 0, pos, pos + len);
  return copy;
}


module.exports = {
  HEADER_TYPE: HEADER_TYPE, // For tests.
  MAGIC_BYTES: MAGIC_BYTES, // Idem.
  streams: {
    BlockDecoder: BlockDecoder,
    BlockEncoder: BlockEncoder,
    RawDecoder: RawDecoder,
    RawEncoder: RawEncoder
  }
};<|MERGE_RESOLUTION|>--- conflicted
+++ resolved
@@ -454,26 +454,15 @@
 BlockEncoder.getDefaultCodecs = BlockEncoder.defaultCodecs;
 
 BlockEncoder.prototype._writeHeader = function () {
-<<<<<<< HEAD
-  var schemaStr = JSON.stringify(
+  var schema = JSON.stringify(
     this._schema ? this._schema : this._type.schema({exportAttrs: true})
-  );
-  var meta = {
-    'avro.schema': new Buffer(schemaStr),
-    'avro.codec': new Buffer(this._codec)
-  };
-  var Header = HEADER_TYPE.recordConstructor;
-=======
-  var schema = JSON.stringify(
-    this._schema ? this._schema : this._type.getSchema({exportAttrs: true})
   );
   var meta = utils.copyOwnProperties(
     this._metadata,
     {'avro.schema': new Buffer(schema), 'avro.codec': new Buffer(this._codec)},
     true // Overwrite.
   );
-  var Header = HEADER_TYPE.getRecordConstructor();
->>>>>>> 0d6bc85c
+  var Header = HEADER_TYPE.recordConstructor;
   var header = new Header(MAGIC_BYTES, meta, this._syncMarker);
   this.push(header.toBuffer());
 };
